import numpy as np

from .sh import sh, l_max, n_coeffs


def _vec2vec_rotmat(v, k):
    """Return a rotation matrix defining a rotation that aligns `v` with `k`.

    Parameters
    -----------
    v : array_like
        1D array with length 3.
    k : array_like
        1D array with length 3.

    Returns
    ---------
    R : numpy.ndarray
        3 by 3 rotation matrix.
    """
    v = v / np.linalg.norm(v)
    k = k / np.linalg.norm(k)
    axis = np.cross(v, k)
    if np.linalg.norm(axis) < 1e-10:
        if np.linalg.norm(v - k) > np.linalg.norm(v):
            return -np.eye(3)
        else:
            return np.eye(3)
    axis /= np.linalg.norm(axis)
    angle = np.arccos(np.dot(v, k))
    K = np.array(
        [[0, -axis[2], axis[1]], [axis[2], 0, -axis[0]], [-axis[1], axis[0], 0]]
    )
    R = (
        np.eye(3) + np.sin(angle) * K + (1 - np.cos(angle)) * np.matmul(K, K)
    )  # Rodrigues' rotation formula
    return R


class Gradient(object):
    """Class for storing gradient information.

    Parameters
    ----------
    bvals : array_like
        b-values in an array with shape (number of measurements,).
    bvecs : array_like
        b-vectors in an array with shape (number of measurements, 3).
    bten_shape : {"linear", "planar", "spherical"}, optional
        b-tensor shape.

    Attributes
    ----------
    bvals : numpy.ndarray
        b-values.
    bvecs : numpy.ndarray
        b-vectors.
    bten_shape : numpy.ndarray
        b-tensor shape.
    btens : numpy.ndarray
        b-tensors.
    bs : int
        Unique b-values.
    shell_idx_list : list
        Indices of `bvals` and `bvecs` corresponding to different shells.
    """

    def __init__(self, bvals, bvecs, bten_shape="linear"):
        self.bvals = bvals
        self.bvecs = bvecs
        self.bten_shape = bten_shape
        self.btens = np.zeros((len(self.bvals), 3, 3))
        for i, (bval, bvec) in enumerate(zip(self.bvals, self.bvecs)):
            R = _vec2vec_rotmat(np.array([1, 0, 0]), bvec)
            if self.bten_shape == "linear":
                self.btens[i] = (
                    R @ np.array([[1, 0, 0], [0, 0, 0], [0, 0, 0]]) @ R.T * bval
                )
            elif self.bten_shape == "planar":
                self.btens[i] = (
                    R @ np.array([[0, 0, 0], [0, 1, 0], [0, 0, 1]]) / 2 @ R.T * bval
                )
            elif self.bten_shape == "spherical":
<<<<<<< HEAD
                self.btens[i] = (
                    R @ np.array([[1, 0, 0], [0, 1, 0], [0, 0, 1]]) / 3 @ R.T * bval
                )
=======
                self.btens[i] = bval * np.eye(3) / 3
>>>>>>> eceaa1bb
        self.bs = np.unique(bvals)
        self.shell_idx_list = [np.where(self.bvals == b)[0] for b in self.bs]
        self._bvecs_isft_list = []
        for idx in self.shell_idx_list:
            thetas = np.arccos(self.bvecs[idx, 2])
            phis = np.arctan2(self.bvecs[idx, 1], self.bvecs[idx, 0]) + np.pi
            bvecs_isft = np.zeros((len(self.bvecs[idx]), n_coeffs))
            for l in range(0, l_max + 1, 2):
                for m in range(-l, l + 1):
                    bvecs_isft[:, int(0.5 * l * (l + 1) + m)] = sh(l, m, thetas, phis)
            self._bvecs_isft_list.append(bvecs_isft)<|MERGE_RESOLUTION|>--- conflicted
+++ resolved
@@ -81,13 +81,7 @@
                     R @ np.array([[0, 0, 0], [0, 1, 0], [0, 0, 1]]) / 2 @ R.T * bval
                 )
             elif self.bten_shape == "spherical":
-<<<<<<< HEAD
-                self.btens[i] = (
-                    R @ np.array([[1, 0, 0], [0, 1, 0], [0, 0, 1]]) / 3 @ R.T * bval
-                )
-=======
                 self.btens[i] = bval * np.eye(3) / 3
->>>>>>> eceaa1bb
         self.bs = np.unique(bvals)
         self.shell_idx_list = [np.where(self.bvals == b)[0] for b in self.bs]
         self._bvecs_isft_list = []
