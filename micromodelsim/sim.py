--- conflicted
+++ resolved
@@ -45,8 +45,18 @@
     numpy.ndarray
         Simulated signals.
     """
+    if fs.ndim == 1:
+        fs = fs[np.newaxis]
+        
+    if ads.ndim == 1:
+        ads = ads[np.newaxis]
+        
+    if rds.ndim == 1:
+        rds = rds[np.newaxis]
+        
     n_simulations = fs.shape[0]
     n_compartments = fs.shape[1]
+
     Ds = np.zeros((n_simulations, n_compartments, 3, 3))
     Ds[:, :, 2, 2] = ads
     Ds[:, :, 1, 1] = rds
@@ -71,36 +81,14 @@
                 fs[..., np.newaxis]
                 * np.exp(
                     -np.sum(
-<<<<<<< HEAD
-                        gradient.bs[i] * _rf_btens_pte[np.newaxis] * Ds[:, np.newaxis],
-                        axis=(2, 3),
-                    )
-                ),
-                axis=0,
-            )
-        elif gradient.bten_shape == "spherical":
-                response = np.sum(
-                fs[:, np.newaxis]
-                * np.exp(
-                    -np.sum(
-                        gradient.bs[i] * _rf_btens_ste[np.newaxis] * Ds[:, np.newaxis],
-                        axis=(2, 3),
-=======
                         gradient.bs[i]
                         * _rf_btens_pte[np.newaxis, np.newaxis]
                         * Ds[:, :, np.newaxis],
                         axis=(-2, -1),
->>>>>>> eceaa1bb
                     )
                 ),
                 axis=1,
             )
-<<<<<<< HEAD
-        print(response)
-        response_sh = sft @ response
-        convolution_sh = np.sqrt(4 * np.pi / (2 * ls + 1)) * odf_sh * response_sh[l0s]
-        signals[idx] = gradient._bvecs_isft_list[i] @ convolution_sh
-=======
         elif gradient.bten_shape == "spherical":
             response = np.sum(
                 fs[..., np.newaxis]
@@ -121,73 +109,10 @@
         signals[:, idx] = (
             gradient._bvecs_isft_list[i] @ convolution_sh[:, :, np.newaxis]
         )[..., 0]
->>>>>>> eceaa1bb
+        
+    signals = np.squeeze(signals)
     return signals
 
-
-def multi_compartment_model_simulation(gradient, fs, ads, rds, odf_sh):
-    """Generate simulated signals.
-
-    Parameters
-    ----------
-    gradient : micromodelsim.grad.Gradient
-        Object containing gradient information.
-    fs : array_like
-        Compartment signal fractions, [# simulations, # compartments].
-    ads : array_like
-        Axial diffusivities, [# simulations, # compartments].
-    rds : array_like
-        Radial diffusivities, [# simulations, # compartments]..
-    odf_sh : array_like
-        Spherical harmonic coefficients of the ODF.
-
-    Returns
-    -------
-    signals : numpy.ndarray
-    """
-    n_compartments = fs.shape[0]
-    n_simulations = fs.shape[1]
-    Ds = np.zeros((n_simulations, n_compartments, 3, 3))
-    Ds[:, :, 2, 2] = ads
-    Ds[:, :, 1, 1] = rds
-    Ds[:, :, 0, 0] = rds
-    signals = np.zeros((n_simulations, len(gradient.bvals)))
-    for i, idx in enumerate(gradient.shell_idx_list):
-        if gradient.bten_shape == "linear":
-            response = np.sum(
-                fs[:, :, np.newaxis]
-                * np.exp(
-                    -np.sum(gradient.bs[i] * _rf_btens_lte[np.newaxis, np.newaxis] * Ds[:, :, np.newaxis],
-                            axis=(3, 4),
-                            )
-                        ),
-                    axis=1,
-            )
-        elif gradient.bten_shape == "planar":
-            response = np.sum(
-                fs[:, :, np.newaxis]
-                * np.exp(
-                    -np.sum(gradient.bs[i] * _rf_btens_pte[np.newaxis, np.newaxis] * Ds[:, :, np.newaxis],
-                            axis=(3, 4),
-                            )
-                        ),
-                    axis=1,
-            )
-        elif gradient.bten_shape == "spherical":
-            response = np.sum(
-                fs[:, :, np.newaxis]
-                * np.exp(
-                    -np.sum(gradient.bs[i] * _rf_btens_ste[np.newaxis, np.newaxis] * Ds[:, :, np.newaxis],
-                            axis=(3, 4),
-                            )
-                        ),
-                    axis=1,
-            )
-        
-        response_sh = (sft[np.newaxis] @ response[:,:,np.newaxis])[...,0]
-        convolution_sh = np.sqrt(4 * np.pi / (2 * ls + 1)) * odf_sh[np.newaxis] * response_sh[:, l0s]
-        signals[:, idx] = (gradient._bvecs_isft_list[i] @ convolution_sh[:, :, np.newaxis])[...,0]
-    return signals
 
 
 def dtd_simulation(gradient, dtd, P = None):
@@ -216,7 +141,11 @@
     if P is None:
         P = np.ones(dtd.shape[0]) / dtd.shape[0]
     
-    signals = np.sum(P[:, np.newaxis]*np.exp(-np.sum(gradient.btens[np.newaxis]*dtd[:,np.newaxis], axis=(2, 3))), axis=0)
+    signals = np.sum(P[:, np.newaxis]*
+                     np.exp(
+                         -np.sum(gradient.btens[np.newaxis]*dtd[:,np.newaxis], axis=(-2, -1))
+                         ), 
+                     axis=0)
     
     return signals
 
